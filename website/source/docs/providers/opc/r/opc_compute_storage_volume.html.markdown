--- conflicted
+++ resolved
@@ -37,15 +37,6 @@
 }
 
 resource "opc_compute_storage_volume" "test" {
-<<<<<<< HEAD
-  name        = "storageVolume1"
-  description = "Description for the Bootable Storage Volume"
-  size        = 30
-  tags        = ["first", "second"]
-  bootable {
-    image_list = "${opc_compute_image_list.test.name}"
-  }
-=======
   name             = "storageVolume1"
   description      = "Description for the Bootable Storage Volume"
   size             = 30
@@ -53,7 +44,6 @@
   bootable         = true
   image_list       = "${opc_compute_image_list.test.name}"
   image_list_entry = "${opc_compute_image_list_entry.test.version}"
->>>>>>> 94350a0b
 }
 ```
 
